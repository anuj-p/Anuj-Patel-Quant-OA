# Data Dashboard (own data)

**Difficulty: 4**

Thank you for applying to Quant! We are interested in your application and want to see what you can do with the skills and knowledge you possess. Please read through the following prompt for directions.

## **Prompt: Data Dashboard**
Although society is moving towards data-driven applications, humans are still required for many tasks, and visualizing this data provides an understanding of what is going on in real time. The ability to visualize different pieces of data in a visually appealing and informationally dense format is as much an art as it is engineering. With the types of data we work with at Quant, we value your unique, artistic perspective in how to visualize and design such an application.

Your task is to build a UI/UX interface centered around data visualization, like a data dashboard. We want you to source some data on a stock yourself, as well as orders being placed for this stock. We want you to design an interface that will articulate the information in an easily parsable format for humans, with a focus on user experience, ease with which to use your application, and modularity. 

You will be graded on how responsive your UI is, how easy it is to transition to different data, and how easy it would be for someone to continue to add functionality in the near-future. This is all in addition to the criteria listed below. This means it would also be wise to include some information on how to run your code, what your code does, and maybe even a section stating what future improvements would be in case someone else hops on your project.

For your project specifically, your tech stack must use ONLY the following:
- React (Rendering library, only renders view from virtual DOM)
- Material-UI (gives object states, ie. CSS, how things should look) - https://www.youtube.com/watch?v=pHclLuRolzE
- D3 (takes in data -> draws interactive SVGs)
- Reflux - https://www.youtube.com/watch?v=RbgU-zvbX1o
- Browserify (dependencies)
- Grafana

To start working on your project, **make sure you have forked the repository so that you will own your own version**. All information should be provided to you in an email. If you have any questions, feel free to contact us. Good luck!

## **Resources**
Crypto API for data
- https://github.com/ccxt/ccxt
- https://coinmarketcap.com/api/

## **Deliverables**
<<<<<<< HEAD
Your React application should do the following:
=======
Your python application/script should:
>>>>>>> 972a1265
- Display data from any CSVs, JSONs, and APIs in a logical format on your dashboard
- Pull live data (for this, can be on hourly or daily) and updates dashboard accordingly
- Have an easy interface between application and API allowing easily changing data source
- Have mouse-over components show relevant details of information on graph
- Be modular and follow best-practices in order to be "future-proof" for development by you or your teammates
- Have documentation to an API for your dashboard to show how to interact with, perferably a Python wrapper
- Have or do any other things you think might be useful! Use your creativity and best judgment here.

## **Grading**
We will be looking at your project and grading it under these five criteria:
1. Code
   - If it works
   - Modular
   - Follows best practices (ie. OOP)
2. Documentation
   - Concise and exact
   - Follows popular conventions
3. Styling
   - Human readable
   - Can quickly glance to receive all relevant information
   - Follows Google Style Guide (preferred if it exists) or most popular convention (ie. PEP8)
4. Robustness
   - Customizable
   - No technical debt (future proof)
   - Handles bad inputs and errors
5. Git
   - [Good commit messages](https://cbea.ms/git-commit/#seven-rules)
   - Commits are properly sized

For a full list of the grading criteria, please see the following [document](https://docs.google.com/spreadsheets/d/16CqSJSlch7w9q4_ZTiydKGk0T01rgvIEcHHwqsI_KSo/edit?usp=sharing). <|MERGE_RESOLUTION|>--- conflicted
+++ resolved
@@ -2,7 +2,7 @@
 
 **Difficulty: 4**
 
-Thank you for applying to Quant! We are interested in your application and want to see what you can do with the skills and knowledge you possess. Please read through the following prompt for directions.
+Thank your for applying to Quant! We are interested in your application and want to see what you can do with the skills and knowledge you possess. Please read through the following prompt for directions.
 
 ## **Prompt: Data Dashboard**
 Although society is moving towards data-driven applications, humans are still required for many tasks, and visualizing this data provides an understanding of what is going on in real time. The ability to visualize different pieces of data in a visually appealing and informationally dense format is as much an art as it is engineering. With the types of data we work with at Quant, we value your unique, artistic perspective in how to visualize and design such an application.
@@ -27,18 +27,14 @@
 - https://coinmarketcap.com/api/
 
 ## **Deliverables**
-<<<<<<< HEAD
-Your React application should do the following:
-=======
-Your python application/script should:
->>>>>>> 972a1265
+Your python application/script should do the following:
 - Display data from any CSVs, JSONs, and APIs in a logical format on your dashboard
-- Pull live data (for this, can be on hourly or daily) and updates dashboard accordingly
-- Have an easy interface between application and API allowing easily changing data source
-- Have mouse-over components show relevant details of information on graph
+- Pulls live data (for this, can be on hourly or daily) and updates dashboard accordingly
+- Easy interface between application and API allowing easily changing data source
+- Mouse-over components show relevant details of information on graph
 - Be modular and follow best-practices in order to be "future-proof" for development by you or your teammates
-- Have documentation to an API for your dashboard to show how to interact with, perferably a Python wrapper
-- Have or do any other things you think might be useful! Use your creativity and best judgment here.
+- Documentation to an API for your dashboard to show how to interact with, perferably a Python wrapper
+- Any other things you think might be useful!
 
 ## **Grading**
 We will be looking at your project and grading it under these five criteria:
